--- conflicted
+++ resolved
@@ -180,10 +180,6 @@
         subobj.name = section.get("Denotation", section["ParameterName"])
         subobj.access_type = AccessType(section["AccessType"])
         subobj.data_type = DataType(int(section["DataType"], 0))
-<<<<<<< HEAD
-        subobj.value = section.get("ParameterValue", section.get("DefaultValue", "0"))
-        subobj.pdo_mapping = bool(int(section.get("PDOMapping", "0"), 0))
-=======
 
         if subobj.data_type.is_basic():
             if "LowLimit" in section:
@@ -196,8 +192,7 @@
         subobj.default_value = Value(subobj.data_type, default_value)
         subobj.value = Value(subobj.data_type, value)
 
-        subobj.pdo_mapping = bool(int(section.get("PDOMapping", "0"), 2))
->>>>>>> 8f210651
+        subobj.pdo_mapping = bool(int(section.get("PDOMapping", "0"), 0))
 
         if subobj.data_type.index == 0x000F:
             if "UploadFile" in section:
