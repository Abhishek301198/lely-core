--- conflicted
+++ resolved
@@ -181,11 +181,7 @@
 {
 	assert(tp);
 
-<<<<<<< HEAD
-	tp->tv_sec += sec;
-=======
 	tp->tv_sec -= sec;
->>>>>>> de43365d
 }
 
 inline void
@@ -218,12 +214,7 @@
 	assert(t1);
 	assert(t2);
 
-<<<<<<< HEAD
-	return (t1->tv_sec - t2->tv_sec)
-			+ (t1->tv_nsec - t2->tv_nsec) / 1000000000l;
-=======
 	return t1->tv_sec - t2->tv_sec;
->>>>>>> de43365d
 }
 
 inline int_least64_t
